--- conflicted
+++ resolved
@@ -57,17 +57,11 @@
         lat = ncf.variables["lat"][:]
         lon = ncf.variables["lon"][:]
 
-<<<<<<< HEAD
-    slope = ncf.variables['slope'][indices]
-    intercept = ncf.variables['intercept'][indices]
-    se = ncf.variables['std_errors'][indices]
-=======
     slope = ncf.variables["slope"][indices]
     intercept = ncf.variables["intercept"][indices]
->>>>>>> a56b307c
     ncf.close()
 
-    return lat, lon, slope, intercept, se
+    return lat, lon, slope, intercept
 
 
 def get_coefficient_fields(data_path):
@@ -102,9 +96,6 @@
     nc_data_to_detrend.close()
     return data_to_detrend
 
-<<<<<<< HEAD
-def prepare(regr_path, data_path, variable, gmt_on_each_day, indices, transform=None):
-=======
 
 def prepare(
     regr_path,
@@ -115,18 +106,13 @@
     transform=None,
     threshold=0.0,
 ):
->>>>>>> a56b307c
 
     """ detrend the data with linear trend from regression coefficients.
         also do a regression on detrended data and check if slope is close to zero."""
 
     from write_detrended_data import fit_minimal
-<<<<<<< HEAD
-    lat, lon, slope, intercept, se = get_regression_coefficients(regr_path, indices)
-=======
 
     lat, lon, slope, intercept = get_regression_coefficients(regr_path, indices)
->>>>>>> a56b307c
     data_to_detrend = get_data_to_detrend(data_path, variable, indices)
 
     gmt_on_doy = gmt_on_each_day[indices[0] :: days_of_year]
@@ -139,20 +125,11 @@
         gmt_test_for_reg = gmt_on_doy[data_detrended > const.minval[variable]]
     if const.maxval[variable] is not None:
         data_detrended[data_detrended < const.maxval[variable]] = const.maxval[variable]
-<<<<<<< HEAD
-    if transform is not None:
-        # redo a fit on the detrended data. should have a slope of zero
-        slope_d, intercept_d, r, p, sd = stats.linregress(gmt_on_doy,
-                                                          set.transform[set.variable][0](data_detrended))
-    else:
-        slope_d, intercept_d, r, p, sd = stats.linregress(gmt_on_doy, data_detrended)
-=======
 
     # redo a fit on the detrended data. should have a slope of zero
     slope_d, intercept_d, r, p, sd = stats.linregress(
         gmt_on_doy, set.transform[set.variable][0](data_detrended)
     )
->>>>>>> a56b307c
     # assert(abs(slope_d) < 1e-10), ("Slope in detrended data is",abs(slope_d),"and not close to zero.")
     fit_d = fit_minimal(gmt_on_doy, intercept_d, slope_d, transform)
 
