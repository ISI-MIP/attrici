import numpy as np
import pandas as pd
import pathlib


def create_output_dirs(output_dir):

    """ params: output_dir: a pathlib object """

    for d in ["traces", "timeseries"]:
<<<<<<< HEAD
        (output_dir/d).mkdir(parents=True, exist_ok=True)
=======
        (output_dir / d).mkdir(parents=True, exist_ok=True)


def make_cell_output_dir(output_dir, sub_dir, lat, lon):

    """ params: output_dir: a pathlib object """

    lat_sub_dir = output_dir / sub_dir / ("lat_" + str(lat))
    lat_sub_dir.mkdir(exist_ok=True)
>>>>>>> 282e65ee

    if sub_dir == "traces":
        #
        return lat_sub_dir / ("cell_lat" + str(lat) + "_lon" + str(lon))
    else:
        return lat_sub_dir

def y_norm(y_to_scale, y_orig):
    return (y_to_scale - y_orig.min()) / (y_orig.max() - y_orig.min())


def y_inv(y, y_orig):
    """rescale data y to y_original"""
    return y * (y_orig.max() - y_orig.min()) + y_orig.min()


def create_dataframe(nct, data_to_detrend, gmt):

    # proper dates plus additional time axis that is
    # from 0 to 1 for better sampling performance

    ds = pd.to_datetime(
        nct[:], unit="D", origin=pd.Timestamp(nct.units.lstrip("days since"))
    )
    t_scaled = (ds - ds.min()) / (ds.max() - ds.min())
    gmt_on_data_cal = np.interp(t_scaled, np.linspace(0, 1, len(gmt)), gmt)
    gmt_scaled = y_norm(gmt_on_data_cal, gmt_on_data_cal)
    y_scaled = y_norm(data_to_detrend, data_to_detrend)

    tdf = pd.DataFrame(
        {
            "ds": ds,
            "t": t_scaled,
            "y": data_to_detrend,
            "y_scaled": y_scaled,
            "gmt": gmt_on_data_cal,
            "gmt_scaled": gmt_scaled,
        }
    )

    return tdf


def save_to_csv(df_with_cfact, settings, lat, lon):

    outdir_for_cell = make_cell_output_dir(settings.output_dir, "timeseries", lat, lon)

    fname = outdir_for_cell / (
        "ts_"
        + settings.variable
        + "_"
        + settings.dataset
        + "_lat"
        + str(lat)
        + "_lon"
        + str(lon)
        + ".csv"
    )

    df_with_cfact.to_csv(fname)
    print("Timeseries file saved to", fname)<|MERGE_RESOLUTION|>--- conflicted
+++ resolved
@@ -8,9 +8,6 @@
     """ params: output_dir: a pathlib object """
 
     for d in ["traces", "timeseries"]:
-<<<<<<< HEAD
-        (output_dir/d).mkdir(parents=True, exist_ok=True)
-=======
         (output_dir / d).mkdir(parents=True, exist_ok=True)
 
 
@@ -20,7 +17,6 @@
 
     lat_sub_dir = output_dir / sub_dir / ("lat_" + str(lat))
     lat_sub_dir.mkdir(exist_ok=True)
->>>>>>> 282e65ee
 
     if sub_dir == "traces":
         #
