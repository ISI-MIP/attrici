import getpass
from pathlib import Path

user = getpass.getuser()

# this will hopefully avoid hand editing paths everytime.
# fill further for convenience.
if user == "mengel":
    conda_path = "/home/mengel/anaconda3/envs/pymc3/"
    data_dir = "/home/mengel/data/20190306_IsimipDetrend/"
    # data_dir = "/p/tmp/mengel/isimip/isi-cfact"
    log_dir = "./log"

elif user == "bschmidt":
    conda_path = "/home/bschmidt/.conda/envs/mpi_py3"
    data_dir = "/home/bschmidt/temp/gswp3/"
    log_dir = "./output"

input_dir = Path(data_dir) / "input"
# make output dir same as cwd. Helps if running more than one job.
output_dir = Path(data_dir) / "output" / Path.cwd().name

# number of parallel jobs through jobarray
# used through submit.sh, needs to be divisor of number of grid cells
njobarray = 15

# if test=True use smaller test dataset
<<<<<<< HEAD
test = False  # use to run on test dataset
variable = "tas"  # select variable to detrend
dataset = "gswp3"  # select dataset to run on
startyear = 1901  # select startyear
endyear = 2010  # select endyear
# have to be in filenames
calendar = "gregorian"  # 'gregorian' or 'noleap' implemented

################### For Bayesian ############
=======
variable = "tas"  # select variable to detrend
dataset = "era5"  # select dataset to run on
# length of the gregorian year, as used in GSWP3 and ERA5 data.
days_of_year = 365.2425
>>>>>>> c1d82b6e

# model run settings
debug = False  # use to turn on debug settings
init = "jitter+adapt_diag"  # init method for nuts sampler
<<<<<<< HEAD
ntunes = 1000  # number of draws to tune model
ndraws = 1000  # number of sampling draws per chaiin
nchains = 5  # number of chains to calculate (min 2 to check for convergence)
=======
tune = 800  # number of draws to tune model
draws = 1000  # number of sampling draws per chaiin
chains = 5  # number of chains to calculate (min 2 to check for convergence)
>>>>>>> c1d82b6e
# number of cores to use for one gridpoint
# submitted jobs will have ncores_per_job=1 always.
ncores_per_job = 2
# automatically set to 1 for mpi (last line)
progressbar = False  # print progress in output (.err file for mpi)
live_plot = False  # show live plot (does not work yet)

# parameters for fourier modes and priors
modes = 3  # number of modes for fourier series of model
linear_mu = 1  # mean of prior for linear model
linear_sigma = 5  # sd of prior for linear model
sigma_beta = 0.5  # beta parameter of halfcauchy sd of model
smu = 1  # seasonal prior mean
stmu = 0.5  # trend in season prior mean
sps = 20  # seasonality prior scale (sd)
stps = 20  # trend in season scale (sd)

gmt_file = dataset + "_ssa_gmt.nc4"

<<<<<<< HEAD
# source_file = variable + "_" + dataset + "_gregorian_75deg.nc4"
#  source_file = variable + "_" + dataset + "_1979_2018_gregorian_test.nc4"
source_file = variable + "_" + dataset + "_1901_2010.nc4"
=======
source_file = variable + "_" + dataset + "_gregorian_75deg.nc4"
# source_file = variable + "_" + dataset + "_every100th.nc4"
# source_file = variable + "_" + dataset + "_1979_2018_gregorian_test.nc4"
# source_file = variable + "_" + dataset + "_1979_2018.nc4"
>>>>>>> c1d82b6e
params_file = variable + "_" + dataset + "_parameters.nc4"
cfactual_file = variable + "_" + dataset + "_cfactual.nc4"<|MERGE_RESOLUTION|>--- conflicted
+++ resolved
@@ -25,7 +25,6 @@
 njobarray = 15
 
 # if test=True use smaller test dataset
-<<<<<<< HEAD
 test = False  # use to run on test dataset
 variable = "tas"  # select variable to detrend
 dataset = "gswp3"  # select dataset to run on
@@ -35,25 +34,15 @@
 calendar = "gregorian"  # 'gregorian' or 'noleap' implemented
 
 ################### For Bayesian ############
-=======
-variable = "tas"  # select variable to detrend
-dataset = "era5"  # select dataset to run on
 # length of the gregorian year, as used in GSWP3 and ERA5 data.
 days_of_year = 365.2425
->>>>>>> c1d82b6e
 
 # model run settings
 debug = False  # use to turn on debug settings
 init = "jitter+adapt_diag"  # init method for nuts sampler
-<<<<<<< HEAD
-ntunes = 1000  # number of draws to tune model
-ndraws = 1000  # number of sampling draws per chaiin
-nchains = 5  # number of chains to calculate (min 2 to check for convergence)
-=======
 tune = 800  # number of draws to tune model
 draws = 1000  # number of sampling draws per chaiin
 chains = 5  # number of chains to calculate (min 2 to check for convergence)
->>>>>>> c1d82b6e
 # number of cores to use for one gridpoint
 # submitted jobs will have ncores_per_job=1 always.
 ncores_per_job = 2
@@ -73,15 +62,12 @@
 
 gmt_file = dataset + "_ssa_gmt.nc4"
 
-<<<<<<< HEAD
 # source_file = variable + "_" + dataset + "_gregorian_75deg.nc4"
 #  source_file = variable + "_" + dataset + "_1979_2018_gregorian_test.nc4"
 source_file = variable + "_" + dataset + "_1901_2010.nc4"
-=======
-source_file = variable + "_" + dataset + "_gregorian_75deg.nc4"
+#  source_file = variable + "_" + dataset + "_gregorian_75deg.nc4"
 # source_file = variable + "_" + dataset + "_every100th.nc4"
 # source_file = variable + "_" + dataset + "_1979_2018_gregorian_test.nc4"
 # source_file = variable + "_" + dataset + "_1979_2018.nc4"
->>>>>>> c1d82b6e
 params_file = variable + "_" + dataset + "_parameters.nc4"
-cfactual_file = variable + "_" + dataset + "_cfactual.nc4"+cfact_file = variable + "_" + dataset + "_cfactual.nc4"