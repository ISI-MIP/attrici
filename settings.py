import getpass
from pathlib import Path

user = getpass.getuser()

# this will hopefully avoid hand editing paths everytime.
# fill further for convenience.
if user == "mengel":
    conda_path = "/home/mengel/anaconda3/envs/pymc3/"
    data_dir = "/home/mengel/data/20190306_IsimipDetrend/"
    # data_dir = "/p/tmp/mengel/isimip/isi-cfact"
    log_dir = "./log"

elif user == "sitreu":
    conda_path = "/home/sitreu/.conda/envs/mpi_py3"
    # data_dir = "/home/sitreu/temp/isi-cfact/"
    data_dir = "/home/sitreu/Documents/PIK/CounterFactuals/isi-cfact"
    log_dir = "./output"

input_dir = Path(data_dir) / "input"
# make output dir same as cwd. Helps if running more than one job.
output_dir = Path(data_dir) / "output" / Path.cwd().name

# max time in sec for sampler for a single grid cell.
timeout = 60 * 60
# tas, tasrange pr, prsn, prsnratio, ps, rlds, wind, hurs
variable = "tas"  # select variable to detrend
# out of full, longterm_yearlycycle, yearlycycle, longterm
mu_model = "longterm"
sigma_model = "longterm"
# bernoulli only relevant for precip
bernoulli_model = "longterm"
# number of modes for fourier series of model, only relevant if mu or sigma model
# include yearly cycles
modes = [1, 1, 1, 1]
# NUTS or ADVI
inference = "NUTS"

seed = 0  # for deterministic randomisation
<<<<<<< HEAD
subset = 100  # only use every subset datapoint for bayes estimation for speedup
=======
subset = 10  # only use every subset datapoint for bayes estimation for speedup
>>>>>>> c52fe5dd
# use the estimated variability in qm
scale_variability = True
# out of "watch+wfdei", "GSWP3", "GSWP3+ERA5"
# use a dataset with only subset spatial grid points for testing
lateral_sub = 80

dataset = "GSWP3"  # select dataset to run on

# start and end date are the time period used to construct
# the reference distribution for quantile mapping.
# take care that period encompasses a leap year
qm_ref_period = ["1901-01-01", "1904-12-31"]
report_mu_sigma = True

gmt_file = dataset.lower() + "_ssa_gmt.nc4"
landsea_file = "ISIMIP2b_landseamask_generic_sub" + str(lateral_sub) + ".nc4"
# source_file = variable + "_" + dataset + "_sub.nc4"
source_file = variable + "_" + dataset + "_sub" + str(lateral_sub) + ".nc4"
cfact_file = variable + "_" + dataset + "_cfactual.nc4"
# .h5 or .csv
storage_format = ".h5"
save_trace = True

# model run settings
tune = 100  # number of draws to tune model
draws = 1000  # number of sampling draws per chain
chains = 2  # number of chains to calculate (min 2 to check for convergence)

# number of cores to use for one gridpoint
# submitted jobs will have ncores_per_job=1 always.
ncores_per_job = 2
progressbar = True  # print progress in output (.err file for mpi)

#### settings for create_submit.py
# number of parallel jobs through jobarray
# needs to be divisor of number of grid cells
njobarray = 64<|MERGE_RESOLUTION|>--- conflicted
+++ resolved
@@ -37,11 +37,7 @@
 inference = "NUTS"
 
 seed = 0  # for deterministic randomisation
-<<<<<<< HEAD
-subset = 100  # only use every subset datapoint for bayes estimation for speedup
-=======
 subset = 10  # only use every subset datapoint for bayes estimation for speedup
->>>>>>> c52fe5dd
 # use the estimated variability in qm
 scale_variability = True
 # out of "watch+wfdei", "GSWP3", "GSWP3+ERA5"
