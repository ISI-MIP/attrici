--- conflicted
+++ resolved
@@ -16,17 +16,10 @@
 
 # if test=True use smaller test dataset
 test = False
-<<<<<<< HEAD
-variable = "tas"
-dataset = "era5"
-startyear = 1979
-endyear = 2018
-=======
 variable = "rhs"
 dataset = "gswp3"
 startyear = 1901
 endyear = 2010
->>>>>>> 1e75c05d
 
 days_of_year = 365
 
@@ -59,7 +52,6 @@
         + "_rechunked"
         + "_noleap.nc4"
     )
-<<<<<<< HEAD
     regression_outfile = (
         variable
         + "_"
@@ -80,10 +72,6 @@
         + str(endyear)
         + "_detrended.nc4"
     )
-=======
-    regression_outfile = variable + dataset + "_regression.nc4"
-    detrended_file = variable + dataset + "_detrended.nc4"
->>>>>>> 1e75c05d
 
 min_ts_len = 2  # minimum length of timeseries passed to regression after reduction
 sig = 0.95  # significance level to calculate confidence intervals for fits in .