import numpy as np
import pymc as pm
import pytensor.tensor as tt
from scipy import stats

import attrici.distributions


class Pr(attrici.distributions.BernoulliGamma):
    """ Influence of GMT is modelled through a shift of
    mu and sigma parameters in a Beta distribution.
    """

    def __init__(self, modes):
        super(Pr, self).__init__()
        self.modes = modes
        self.test = False

    def setup(self, df_subset):
        model = pm.Model()

        with model:
            # so use df_subset directly.
            df_valid = df_subset.dropna(axis=0, how="any")

            gmt = pm.MutableData("gmt", df_subset["gmt_scaled"].values)
            xf0 = pm.MutableData("xf0", df_subset.filter(regex="^mode_0_").values)
            
            gmtv = pm.MutableData("gmtv", df_valid["gmt_scaled"].values)
            xf0_np = df_valid.filter(regex="^mode_0_").values
            xf0v = pm.MutableData("xf0v", xf0_np)

            covariates = pm.math.concatenate(
               [xf0, tt.tile(gmt[:, None], (1, int(xf0_np.shape[1]))) * xf0], axis=1
            )
            covariatesv = pm.math.concatenate(
                [xf0v, tt.tile(gmtv[:, None], (1, int(xf0_np.shape[1]))) * xf0v], axis=1
            )

            # pbern
            weights_pbern_longterm_intercept = pm.Normal(
                "weights_pbern_longterm_intercept", mu=0, sigma=1
            )
            weights_pbern_longterm_trend = pm.Normal(
                "weights_pbern_longterm_trend", mu=0, sigma=0.1
            )
            weights_pbern_fc_intercept = pm.math.concatenate(
                [
                    pm.Normal(
                        f"weights_pbern_fc_intercept_{i}",
                        mu=0,
                        sigma=1 / (2 * i + 1),
                        shape=2,
                    )
                    for i in range(int(xf0_np.shape[1]) // 2)
                ]
            )
            weights_pbern_fc_trend = pm.Normal(
                "weights_pbern_fc_trend", mu=0, sigma=0.1, shape=xf0_np.shape[1]
            )
            weights_pbern_fc = pm.math.concatenate(
                [weights_pbern_fc_intercept, weights_pbern_fc_trend]
            )
            logit_pbern = pm.Deterministic(
                "logit_pbern",
                tt.dot(covariates, weights_pbern_fc)
                + weights_pbern_longterm_intercept
                + weights_pbern_longterm_trend * gmt,
            )
            pbern = pm.Deterministic("pbern", pm.math.invlogit(logit_pbern))
            # mu
            weights_mu_longterm_intercept = pm.Normal(
                "weights_mu_longterm_intercept", mu=0, sigma=1
            )
            weights_mu_longterm_trend = pm.Normal(
                "weights_mu_longterm_trend", mu=0, sigma=0.1
            )
            weights_mu_fc_intercept = pm.math.concatenate(
                [
                    pm.Normal(
                        f"weights_mu_fc_intercept_{i}",
                        mu=0,
                        sigma=1 / (2 * i + 1),
                        shape=2,
                    )
                    for i in range(int(xf0_np.shape[1]) // 2)
                ]
            )
            weights_mu_fc_trend = pm.Normal(
                "weights_mu_fc_trend", mu=0, sigma=0.1, shape=xf0.shape[1]
            )
            weights_mu_fc = pm.math.concatenate(
                [weights_mu_fc_intercept, weights_mu_fc_trend]
            )
            eta_mu = (
                tt.dot(covariatesv, weights_mu_fc)
                + weights_mu_longterm_intercept
                + weights_mu_longterm_trend * gmtv
            )
            mu = pm.Deterministic("mu", pm.math.exp(eta_mu))
            # nu
            weights_nu_longterm_intercept = pm.Normal(
                "weights_nu_longterm_intercept", mu=0, sigma=1
            )
            weights_nu_fc_intercept = pm.math.concatenate(
                [
                    pm.Normal(
                        f"weights_nu_fc_intercept_{i}", mu=0, sigma=1 / (i + 1), shape=2
                    )
                    for i in range(int(xf0_np.shape[1]) // 2)
                ]
            )
            eta_nu = (
                tt.dot(xf0v, weights_nu_fc_intercept) + weights_nu_longterm_intercept
            )
            nu = pm.Deterministic("nu", pm.math.exp(eta_nu))
            sigma = pm.Deterministic("sigma", mu / nu)  # nu^2 = k -> k shape parameter

            logp_ = pm.Deterministic("logp", model.logp())

            if not self.test:
                pm.Bernoulli(
                    "bernoulli",
                    logit_p=logit_pbern,
                    observed=df_subset["is_dry_day"].astype(int),
                )
                pm.Gamma("obs", mu=mu, sigma=sigma, observed=df_valid["y_scaled"])
        return model


class Tas(attrici.distributions.Normal):
    """ Influence of GMT is modelled through a shift of
    mu parameter in the Normal distribution.
    """

    def __init__(self, modes):
        super(Tas, self).__init__()
        self.modes = modes
        self.test = False

    def setup(self, df_subset):
        model = pm.Model()

        with model:

            df_valid = df_subset.dropna(axis=0, how="any")
            gmtv = pm.MutableData("gmt", df_valid["gmt_scaled"].values)
            xf0_np = df_valid.filter(regex="^mode_0_").values
            xf0 = pm.MutableData("xf0", xf0_np)
            print(xf0_np.shape)
            # mu

            weights_longterm_intercept = pm.Normal(
                "weights_longterm_intercept", mu=0, sigma=1
            )
            weights_longterm_trend = pm.Normal(
                "weights_longterm_trend", mu=0, sigma=0.1
            )
            weights_fc_intercept = pm.math.concatenate(
                [
                    pm.Normal(
                        f"weights_fc_intercept_{i}",
                        mu=0,
                        sigma=1 / (2 * i + 1),
                        shape=2,
                    )
                    for i in range(xf0_np.shape[1] // 2)
                ]
            )
            weights_fc_trend = pm.Normal(
                "weights_fc_trend", mu=0, sigma=0.1, shape=xf0_np.shape[1]
            )
            weights_fc = pm.math.concatenate([weights_fc_intercept, weights_fc_trend])
            # weights are the parameters that are learned by the model
            # eta is a linear model of the predictors
            eta = (
                tt.dot(
                    pm.math.concatenate(
                        [xf0, tt.tile(gmtv[:, None], (1, xf0_np.shape[1])) * xf0],
                        axis=1,
                    ),
                    weights_fc,
                )
                + weights_longterm_intercept
                + weights_longterm_trend * gmtv
            )
            mu = pm.Deterministic("mu", eta)

            # sigma
            weights_sigma_longterm_intercept = pm.Normal(
                "weights_sigma_longterm_intercept", mu=0, sigma=1
            )
            weights_sigma_fc_intercept = pm.math.concatenate(
                [
                    pm.Normal(
                        f"weights_sigma_fc_intercept_{i}",
                        mu=0,
                        sigma=1 / (2 * i + 1),
                        shape=2,
                    )
                    for i in range(int(xf0_np.shape[1]) // 2)
                ]
            )

            eta_sigma = (
                tt.dot(xf0, weights_sigma_fc_intercept)
                + weights_sigma_longterm_intercept
            )
            sigma = pm.Deterministic("sigma", pm.math.exp(eta_sigma))
<<<<<<< HEAD
            # logp_ = pm.Deterministic("logp", model.logpt)
=======
            logp_ = pm.Deterministic("logp", model.logp())
>>>>>>> 6f131256

            if not self.test:
                pm.Normal("obs", mu=mu, sigma=sigma, observed=df_valid["y_scaled"])

        return model


class Rlds(attrici.distributions.Normal):
    """ Influence of GMT on longwave downwelling shortwave radiation
    is modelled through a shift of mu parameter in the Normal distribution.
    """

    def __init__(self, modes):
        super(Rlds, self).__init__()
        self.modes = modes
        self.test = False

    def setup(self, df_subset):
        model = pm.Model()

        with model:
            df_valid = df_subset.dropna(axis=0, how="any")
            gmtv = pm.Data("gmt", df_valid["gmt_scaled"].values)
            xf0 = pm.Data("xf0", df_valid.filter(regex="^mode_0_").values)
            # mu

            weights_longterm_intercept = pm.Normal(
                "weights_longterm_intercept", mu=0, sigma=1
            )
            weights_longterm_trend = pm.Normal(
                "weights_longterm_trend", mu=0, sigma=0.1
            )
            weights_fc_intercept = pm.math.concatenate(
                [
                    pm.Normal(
                        f"weights_fc_intercept_{i}",
                        mu=0,
                        sigma=1 / (2 * i + 1),
                        shape=2,
                    )
                    for i in range(int(xf0.shape[1]) // 2)
                ]
            )
            weights_fc_trend = pm.Normal(
                "weights_fc_trend", mu=0, sigma=0.1, shape=xf0.shape[1]
            )
            weights_fc = pm.math.concatenate([weights_fc_intercept, weights_fc_trend])
            # weights are the parameters that are learned by the model
            # eta is a linear model of the predictors
            eta = (
                tt.dot(
                    pm.math.concatenate(
                        [xf0, tt.tile(gmtv[:, None], (1, int(xf0.shape[1]))) * xf0],
                        axis=1,
                    ),
                    weights_fc,
                )
                + weights_longterm_intercept
                + weights_longterm_trend * gmtv
            )
            mu = pm.Deterministic("mu", eta)

            # sigma
            weights_sigma_longterm_intercept = pm.Normal(
                "weights_sigma_longterm_intercept", mu=0, sigma=1
            )
            weights_sigma_fc_intercept = pm.math.concatenate(
                [
                    pm.Normal(
                        f"weights_sigma_fc_intercept_{i}",
                        mu=0,
                        sigma=1 / (2 * i + 1),
                        shape=2,
                    )
                    for i in range(int(xf0.shape[1]) // 2)
                ]
            )

            eta_sigma = (
                tt.dot(xf0, weights_sigma_fc_intercept)
                + weights_sigma_longterm_intercept
            )
            sigma = pm.Deterministic("sigma", pm.math.exp(eta_sigma))
            logp_ = pm.Deterministic("logp", model.logpt)

            if not self.test:
                pm.Normal("obs", mu=mu, sigma=sigma, observed=df_valid["y_scaled"])

        return model


class Ps(attrici.distributions.Normal):
    """ Influence of GMT on sea level pressure (ps) is modelled through a shift of
    mu parameter in the Normal distribution.
    """

    def __init__(self, modes):
        super(Ps, self).__init__()
        self.modes = modes
        self.test = False

    def setup(self, df_subset):
        model = pm.Model()

        with model:
            df_valid = df_subset.dropna(axis=0, how="any")
            gmtv = pm.Data("gmt", df_valid["gmt_scaled"].values)
            xf0 = pm.Data("xf0", df_valid.filter(regex="^mode_0_").values)
            # mu

            weights_longterm_intercept = pm.Normal(
                "weights_longterm_intercept", mu=0, sigma=1
            )
            weights_longterm_trend = pm.Normal(
                "weights_longterm_trend", mu=0, sigma=0.1
            )
            weights_fc_intercept = pm.math.concatenate(
                [
                    pm.Normal(
                        f"weights_fc_intercept_{i}",
                        mu=0,
                        sigma=1 / (2 * i + 1),
                        shape=2,
                    )
                    for i in range(int(xf0.shape[1]) // 2)
                ]
            )
            weights_fc_trend = pm.Normal(
                "weights_fc_trend", mu=0, sigma=0.1, shape=xf0.shape[1]
            )
            weights_fc = pm.math.concatenate([weights_fc_intercept, weights_fc_trend])
            # weights are the parameters that are learned by the model
            # eta is a linear model of the predictors
            eta = (
                tt.dot(
                    pm.math.concatenate(
                        [xf0, tt.tile(gmtv[:, None], (1, int(xf0.shape[1]))) * xf0],
                        axis=1,
                    ),
                    weights_fc,
                )
                + weights_longterm_intercept
                + weights_longterm_trend * gmtv
            )
            mu = pm.Deterministic("mu", eta)

            # sigma
            weights_sigma_longterm_intercept = pm.Normal(
                "weights_sigma_longterm_intercept", mu=0, sigma=1
            )
            weights_sigma_fc_intercept = pm.math.concatenate(
                [
                    pm.Normal(
                        f"weights_sigma_fc_intercept_{i}",
                        mu=0,
                        sigma=1 / (2 * i + 1),
                        shape=2,
                    )
                    for i in range(int(xf0.shape[1]) // 2)
                ]
            )

            eta_sigma = (
                tt.dot(xf0, weights_sigma_fc_intercept)
                + weights_sigma_longterm_intercept
            )
            sigma = pm.Deterministic("sigma", pm.math.exp(eta_sigma))
            logp_ = pm.Deterministic("logp", model.logpt)

            if not self.test:
                pm.Normal("obs", mu=mu, sigma=sigma, observed=df_valid["y_scaled"])

        return model


class Hurs(attrici.distributions.Beta):
    """ Influence of GMT on relative humidity (hurs) is modelled with Beta regression as proposed in
    https://www.tandfonline.com/doi/abs/10.1080/0266476042000214501
    """

    def __init__(self, modes):
        super(Hurs, self).__init__()
        self.modes = modes
        self.test = False

    def setup(self, df_subset):
        model = pm.Model()

        with model:
            # getting the predictors
            df_valid = df_subset.dropna(axis=0, how="any")
            gmtv = pm.MutableData("gmt", df_valid["gmt_scaled"].values)
            xf0_np = df_valid.filter(regex="^mode_0_").values
            xf0 = pm.MutableData("xf0", xf0_np)
            print(xf0_np.shape)

            covariates = pm.math.concatenate(
                [xf0, tt.tile(gmtv[:, None], (1, int(xf0_np.shape[1]))) * xf0], axis=1
            )

            # phi is called the precision parameter
            weights_phi_longterm_intercept = pm.Normal(
                "weights_phi_longterm_intercept", mu=0, sigma=1
            )
            weights_phi_fc_intercept = pm.math.concatenate(
                [
                    pm.Normal(
                        f"weights_phi_fc_intercept_{i}",
                        mu=0,
                        sigma=1 / (2 * i + 1),
                        shape=2,
                    )
                    for i in range(int(xf0_np.shape[1]) // 2)
                ]
            )

            eta_phi = (
                tt.dot(xf0, weights_phi_fc_intercept) + weights_phi_longterm_intercept
            )
            phi = pm.math.exp(eta_phi)

            weights_longterm_intercept = pm.Normal(
                "weights_longterm_intercept", mu=0, sigma=1
            )
            weights_longterm_trend = pm.Normal(
                "weights_longterm_trend", mu=0, sigma=0.1
            )
            weights_fc_intercept = pm.math.concatenate(
                [
                    pm.Normal(
                        f"weights_fc_intercept_{i}",
                        mu=0,
                        sigma=1 / (2 * i + 1),
                        shape=2,
                    )
                    for i in range(int(xf0_np.shape[1]) // 2)
                ]
            )
            weights_fc_trend = pm.Normal(
                "weights_fc_trend", mu=0, sigma=0.1, shape=xf0_np.shape[1]
            )
            weights_fc = pm.math.concatenate([weights_fc_intercept, weights_fc_trend])
            # weights are the parameters that are learned by the model
            # eta is a linear model of the predictors
            eta = (
                tt.dot(covariates, weights_fc)
                + weights_longterm_intercept
                + weights_longterm_trend * gmtv
            )

            # mu models the expected value of the target data.
            # The logit function is the link function in the Generalized Linear Model
            mu = pm.math.invlogit(eta)

            alpha = pm.Deterministic("alpha", mu * phi)

            beta = pm.Deterministic("beta", (1 - mu) * phi)
            logp_ = pm.Deterministic("logp", model.varlogp)

            if not self.test:
                pm.Beta("obs", alpha=alpha, beta=beta, observed=df_valid["y_scaled"])

        return model


class Tasskew(attrici.distributions.Normal):
    """ Influence of GMT is modelled through a shift of
    mu and sigma parameters in a Beta distribution.
    """

    def __init__(self, modes):
        super(Tasskew, self).__init__()
        self.modes = modes
        self.test = False

    def quantile_mapping(self, d, y_scaled):
        """
         nan values are not quantile-mapped. 100% humidity happens mainly at the poles.
        """

        quantile = stats.norm.cdf(y_scaled, loc=d["mu"], scale=d["sigma"])
        x_mapped = stats.norm.ppf(quantile, loc=d["mu_ref"], scale=d["sigma_ref"])

        x_mapped[x_mapped >= 1] = np.nan
        x_mapped[x_mapped <= 0] = np.nan

        return x_mapped

    def setup(self, df_subset):
        model = pm.Model()

        with model:
            df_valid = df_subset.dropna(axis=0, how="any")
            gmtv = pm.MutableData("gmt", df_valid["gmt_scaled"].values)
            xf0_np = df_valid.filter(regex="^mode_0_").values
            xf0 = pm.MutableData("xf0", xf0_np)
            print(xf0_np.shape)
            # mu

            weights_longterm_intercept = pm.Normal(
                "weights_longterm_intercept", mu=0, sigma=1
            )
            weights_longterm_trend = pm.Normal(
                "weights_longterm_trend", mu=0, sigma=0.1
            )
            weights_fc_intercept = pm.math.concatenate(
                [
                    pm.Normal(
                        f"weights_fc_intercept_{i}",
                        mu=0,
                        sigma=1 / (2 * i + 1),
                        shape=2,
                    )
                    for i in range(int(xf0_np.shape[1]) // 2)
                ]
            )
            weights_fc_trend = pm.Normal(
                "weights_fc_trend", mu=0, sigma=0.1, shape=xf0_np.shape[1]
            )
            weights_fc = pm.math.concatenate([weights_fc_intercept, weights_fc_trend])
            # weights are the parameters that are learned by the model
            # eta is a linear model of the predictors
            eta = (
                tt.dot(
                    pm.math.concatenate(
                        [xf0, tt.tile(gmtv[:, None], (1, int(xf0_np.shape[1]))) * xf0],
                        axis=1,
                    ),
                    weights_fc,
                )
                + weights_longterm_intercept
                + weights_longterm_trend * gmtv
            )
            mu = pm.Deterministic("mu", eta)

            # sigma
            weights_sigma_longterm_intercept = pm.Normal(
                "weights_sigma_longterm_intercept", mu=0, sigma=1
            )
            weights_sigma_fc_intercept = pm.math.concatenate(
                [
                    pm.Normal(
                        f"weights_sigma_fc_intercept_{i}",
                        mu=0,
                        sigma=1 / (2 * i + 1),
                        shape=2,
                    )
                    for i in range(int(xf0_np.shape[1]) // 2)
                ]
            )

            eta_sigma = (
                tt.dot(xf0, weights_sigma_fc_intercept)
                + weights_sigma_longterm_intercept
            )
            sigma = pm.Deterministic("sigma", pm.math.exp(eta_sigma))
            logp_ = pm.Deterministic("logp", model.logp())

            if not self.test:
                pm.Normal("obs", mu=mu, sigma=sigma, observed=df_valid["y_scaled"])

        return model


class Rsds(attrici.distributions.Normal):
    """ Influence of GMT is modelled through a shift of
        mu and sigma parameters in a Normal distribution.
        """

    def __init__(self, modes):
        super(Rsds, self).__init__()
        self.modes = modes
        self.test = False

    def quantile_mapping(self, d, y_scaled):
        """
        nan values are not quantile-mapped. 0 rsds happens mainly in the polar night.
        """

        quantile = stats.norm.cdf(y_scaled, loc=d["mu"], scale=d["sigma"])
        x_mapped = stats.norm.ppf(quantile, loc=d["mu_ref"], scale=d["sigma_ref"])

        x_mapped[x_mapped <= 0] = np.nan

        return x_mapped

    def setup(self, df_subset):
        model = pm.Model()

        with model:

            df_valid = df_subset.dropna(axis=0, how="any")
            gmtv = pm.MutableData("gmt", df_valid["gmt_scaled"].values)
            xf0_np = df_valid.filter(regex="^mode_0_").values
            xf0 = pm.MutableData("xf0", xf0_np)
            print(xf0_np.shape)
            # mu

            weights_longterm_intercept = pm.Normal(
                "weights_longterm_intercept", mu=0, sigma=1
            )
            weights_longterm_trend = pm.Normal(
                "weights_longterm_trend", mu=0, sigma=0.1
            )
            weights_fc_intercept = pm.math.concatenate(
                [
                    pm.Normal(
                        f"weights_fc_intercept_{i}",
                        mu=0,
                        sigma=1 / (2 * i + 1),
                        shape=2,
                    )
                    for i in range(int(xf0_np.shape[1]) // 2)
                ]
            )
            weights_fc_trend = pm.Normal(
                "weights_fc_trend", mu=0, sigma=0.1, shape=xf0_np.shape[1]
            )
            weights_fc = pm.math.concatenate([weights_fc_intercept, weights_fc_trend])
            # weights are the parameters that are learned by the model
            # eta is a linear model of the predictors
            eta = (
                tt.dot(
                    pm.math.concatenate(
                        [xf0, tt.tile(gmtv[:, None], (1, int(xf0_np.shape[1]))) * xf0],
                        axis=1,
                    ),
                    weights_fc,
                )
                + weights_longterm_intercept
                + weights_longterm_trend * gmtv
            )
            mu = pm.Deterministic("mu", eta)

            # sigma
            weights_sigma_longterm_intercept = pm.Normal(
                "weights_sigma_longterm_intercept", mu=0, sigma=1
            )
            weights_sigma_fc_intercept = pm.math.concatenate(
                [
                    pm.Normal(
                        f"weights_sigma_fc_intercept_{i}",
                        mu=0,
                        sigma=1 / (2 * i + 1),
                        shape=2,
                    )
                    for i in range(int(xf0_np.shape[1]) // 2)
                ]
            )

            eta_sigma = (
                tt.dot(xf0, weights_sigma_fc_intercept)
                + weights_sigma_longterm_intercept
            )
            sigma = pm.Deterministic("sigma", pm.math.exp(eta_sigma))
            logp_ = pm.Deterministic("logp", model.logp())

            if not self.test:
                pm.Normal("obs", mu=mu, sigma=sigma, observed=df_valid["y_scaled"])

        return model


class RsdsWeibull(attrici.distributions.Weibull):
    """ Influence of GMT is modelled through a shift of
    the scale parameter beta in the Weibull distribution. The shape
    parameter alpha is assumed free of a trend.

    """

    def __init__(self, modes):
        super(RsdsWeibull, self).__init__()
        self.modes = modes
        self.test = False

    def setup(self, df_subset):
        model = pm.Model()

        with model:
            df_valid = df_subset.dropna(axis=0, how="any")
            gmtv = pm.Data("gmt", df_valid["gmt_scaled"].values)
            xf0 = pm.Data("xf0", df_valid.filter(regex="^mode_0_").values)

            # beta
            weights_longterm_intercept = pm.Normal(
                "weights_longterm_intercept", mu=0, sigma=1
            )
            weights_longterm_trend = pm.Normal(
                "weights_longterm_trend", mu=0, sigma=0.1
            )
            weights_fc_intercept = pm.math.concatenate(
                [
                    pm.Normal(
                        f"weights_fc_intercept_{i}",
                        mu=0,
                        sigma=1 / (2 * i + 1),
                        shape=2,
                    )
                    for i in range(int(xf0.shape[1]) // 2)
                ]
            )
            weights_fc_trend = pm.Normal(
                "weights_fc_trend", mu=0, sigma=0.1, shape=xf0.shape[1]
            )
            weights_fc = pm.math.concatenate([weights_fc_intercept, weights_fc_trend])
            # weights are the parameters that are learned by the model
            # eta is a linear model of the predictors
            eta = (
                tt.dot(
                    pm.math.concatenate(
                        [xf0, tt.tile(gmtv[:, None], (1, int(xf0.shape[1]))) * xf0],
                        axis=1,
                    ),
                    weights_fc,
                )
                + weights_longterm_intercept
                + weights_longterm_trend * gmtv
            )
            beta = pm.Deterministic("beta", pm.math.exp(eta))

            # alpha
            weights_alpha_longterm_intercept = pm.Normal(
                "weights_alpha_longterm_intercept", mu=0, sigma=1
            )
            weights_alpha_fc_intercept = pm.math.concatenate(
                [
                    pm.Normal(
                        f"weights_alpha_fc_intercept_{i}",
                        mu=0,
                        sigma=1 / (2 * i + 1),
                        shape=2,
                    )
                    for i in range(int(xf0.shape[1]) // 2)
                ]
            )

            eta_alpha = (
                tt.dot(xf0, weights_alpha_fc_intercept)
                + weights_alpha_longterm_intercept
            )
            
            alpha = pm.Deterministic("alpha", pm.math.exp(eta_alpha))
            logp_ = pm.Deterministic("logp", model.logpt)

            if not self.test:
                pm.Weibull("obs", alpha=alpha, beta=beta, observed=df_valid["y_scaled"])

        return model


class Tasrange(attrici.distributions.Gamma):
    """ Influence of GMT is modelled through a shift of
    mu and sigma parameters in a Beta distribution.
    """

    def __init__(self, modes):
        super(Tasrange, self).__init__()
        self.modes = modes
        self.test = False

    def setup(self, df_subset):
        model = pm.Model()

        with model:
            # so use df_subset directly.
            df_valid = df_subset.dropna(axis=0, how="any")
            gmtv = pm.MutableData("gmt", df_valid["gmt_scaled"].values)
            xf0_np = df_valid.filter(regex="^mode_0_").values
            xf0 = pm.MutableData("xf0", xf0_np)
            print("xfo shape", xf0.shape)
            print("xfo_np shape", xf0_np.shape)

            covariates = pm.math.concatenate(
                [xf0, tt.tile(gmtv[:, None], (1, int(xf0_np.shape[1]))) * xf0], axis=1
            )

            weights_nu_longterm_intercept = pm.Normal(
                "weights_nu_longterm_intercept", mu=0, sigma=1
            )
            weights_nu_fc_intercept = pm.math.concatenate(
                [
                    pm.Normal(
                        f"weights_nu_fc_intercept_{i}", mu=0, sigma=1 / (i + 1), shape=2
                    )
                    for i in range(int(xf0_np.shape[1]) // 2)
                ]
            )

            eta_nu = (
                tt.dot(xf0, weights_nu_fc_intercept) + weights_nu_longterm_intercept
            )
            nu = pm.math.exp(eta_nu)

            weights_longterm_intercept = pm.Normal(
                "weights_longterm_intercept", mu=0, sigma=1
            )
            weights_longterm_trend = pm.Normal(
                "weights_longterm_trend", mu=0, sigma=0.1
            )
            weights_fc_intercept = pm.math.concatenate(
                [
                    pm.Normal(
                        f"weights_fc_intercept_{i}",
                        mu=0,
                        sigma=1 / (2 * i + 1),
                        shape=2,
                    )
                    for i in range(int(xf0_np.shape[1]) // 2)
                ]
            )
            weights_fc_trend = pm.Normal(
                "weights_fc_trend", mu=0, sigma=0.1, shape=xf0_np.shape[1]
            )
            weights_fc = pm.math.concatenate([weights_fc_intercept, weights_fc_trend])
            # weights are the parameters that are learned by the model
            # eta is a linear model of the predictors
            eta = (
                tt.dot(covariates, weights_fc)
                + weights_longterm_intercept
                + weights_longterm_trend * gmtv
            )

            # mu models the expected value of the target data.
            # The logit function is the link function in the Generalized Linear Model
            mu = pm.Deterministic("mu", pm.math.exp(eta))
            sigma = pm.Deterministic("sigma", mu / nu)
            logp_ = pm.Deterministic("logp", model.logp())

            if not self.test:
                pm.Gamma("obs", mu=mu, sigma=sigma, observed=df_valid["y_scaled"])

        return model


class Wind(attrici.distributions.Weibull):
    """ Influence of GMT is modelled through a shift of
    the scale parameter beta in the Weibull distribution. The shape
    parameter alpha is assumed free of a trend.

    """

    def __init__(self, modes):
        super(Wind, self).__init__()
        self.modes = modes
        self.test = False

    def setup(self, df_subset):
        model = pm.Model()

        with model:
            df_valid = df_subset.dropna(axis=0, how="any")
            gmtv = pm.MutableData("gmt", df_valid["gmt_scaled"].values)
            xf0_np = df_valid.filter(regex="^mode_0_").values
            xf0 = pm.MutableData("xf0", xf0_np)
            print(xf0_np.shape)
            # beta

            weights_longterm_intercept = pm.Normal(
                "weights_longterm_intercept", mu=0, sigma=1
            )
            weights_longterm_trend = pm.Normal(
                "weights_longterm_trend", mu=0, sigma=0.1
            )
            weights_fc_intercept = pm.math.concatenate(
                [
                    pm.Normal(
                        f"weights_fc_intercept_{i}",
                        mu=0,
                        sigma=1 / (2 * i + 1),
                        shape=2,
                    )
                    for i in range(int(xf0_np.shape[1]) // 2)
                ]
            )
            weights_fc_trend = pm.Normal(
                "weights_fc_trend", mu=0, sigma=0.1, shape=xf0_np.shape[1]
            )
            weights_fc = pm.math.concatenate([weights_fc_intercept, weights_fc_trend])
            # weights are the parameters that are learned by the model
            # eta is a linear model of the predictors
            eta = (
                tt.dot(
                    pm.math.concatenate(
                        [xf0, tt.tile(gmtv[:, None], (1, int(xf0_np.shape[1]))) * xf0],
                        axis=1,
                    ),
                    weights_fc,
                )
                + weights_longterm_intercept
                + weights_longterm_trend * gmtv
            )
            beta = pm.Deterministic("beta", pm.math.exp(eta))

            # alpha
            weights_alpha_longterm_intercept = pm.Normal(
                "weights_alpha_longterm_intercept", mu=0, sigma=1
            )
            weights_alpha_fc_intercept = pm.math.concatenate(
                [
                    pm.Normal(
                        f"weights_alpha_fc_intercept_{i}",
                        mu=0,
                        sigma=1 / (2 * i + 1),
                        shape=2,
                    )
                    for i in range(int(xf0_np.shape[1]) // 2)
                ]
            )

            eta_alpha = (
                tt.dot(xf0, weights_alpha_fc_intercept)
                + weights_alpha_longterm_intercept
            )
            alpha = pm.Deterministic("alpha", pm.math.exp(eta_alpha))
            logp_ = pm.Deterministic("logp", model.logp())

            # mu = pm.math.invlogit(eta)
            # alpha = pm.Deterministic("alpha", mu * phi)
            # beta = pm.Deterministic("beta", (1 - mu) * phi)

            if not self.test:
                pm.Weibull("obs", alpha=alpha, beta=beta, observed=df_valid["y_scaled"])

        return model<|MERGE_RESOLUTION|>--- conflicted
+++ resolved
@@ -207,11 +207,7 @@
                 + weights_sigma_longterm_intercept
             )
             sigma = pm.Deterministic("sigma", pm.math.exp(eta_sigma))
-<<<<<<< HEAD
-            # logp_ = pm.Deterministic("logp", model.logpt)
-=======
             logp_ = pm.Deterministic("logp", model.logp())
->>>>>>> 6f131256
 
             if not self.test:
                 pm.Normal("obs", mu=mu, sigma=sigma, observed=df_valid["y_scaled"])
