--- conflicted
+++ resolved
@@ -78,41 +78,24 @@
     tile = args.tile    
     variable_hour = args.variable_hour     
     variable = ''.join(i for i in variable_hour if not i.isdigit())
- 
-<<<<<<< HEAD
+
     #in_dir = Path(f"/p/projects/ou/rd3/dmcci/basd_era5-land_to_efas-meteo/attrici_output_anna/storage/{tile}/attrici_03_era5_t{tile}_{variable_hour}_rechunked/traces/{variable}")  # if files stored in project folder
     in_dir = Path(f"/p/tmp/dominikp/attrici/{tile}/attrici_03_era5_t{tile}_{variable_hour}_rechunked/traces/{variable}")
     print("Searching in",in_dir)
-    
+ 
     ## merge trace files and store as single pickle
-=======
-    in_dir = Path(f"/p/projects/ou/rd3/dmcci/basd_era5-land_to_efas-meteo/attrici_output_anna/storage/{tile}/attrici_03_era5_t{tile}_{variable_hour}_rechunked/traces/{variable}")  # if files stored in project folder
-    
-    ## merge trace files and store as single pickle
-
->>>>>>> 8828a153
     tile = re.findall(r"\d{5}", str(in_dir)) [0]
     var_folder = in_dir.parent.parent.name     
     filename = "merged_traces"  + "_" + var_folder[var_folder.find(f't{tile}'):].rsplit("_",1)[0]
     out_file = in_dir.parent.parent / f"{filename}.pickle" 
-<<<<<<< HEAD
     out_file.unlink(missing_ok=True)  # overwrite file in project folder if exists
-=======
-
-    out_file.unlink(missing_ok=True)  # rewrite file in project folder if exists
->>>>>>> 8828a153
     merge_files(in_dir, out_file)
     
     if not out_file.is_file(): # if out_file couldnt be created, trace files are stored in tmp folder
-        in_dir = Path(f"/p/tmp/annabu/projects/attrici/output/{tile}/attrici_03_era5_t{tile}_{variable_hour}_rechunked/traces/{variable}")    
-<<<<<<< HEAD
+        in_dir = Path(f"/p/tmp/annabu/projects/attrici/output/{tile}/attrici_03_era5_t{tile}_{variable_hour}_rechunked/traces/{variable}")   
         print("Searching in",in_dir)
         out_file = in_dir.parent.parent / f"{filename}.pickle" 
         out_file.unlink(missing_ok=True)  #  overwrite file in project folder if exists
-=======
-        out_file = in_dir.parent.parent / f"{filename}.pickle" 
-        out_file.unlink(missing_ok=True)  
->>>>>>> 8828a153
         merge_files(in_dir, out_file)   
 
 
