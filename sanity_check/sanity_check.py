#!/usr/bin/env python
# coding: utf-8
# Sanity checks for each variable


import sys, os
from pathlib import Path
import argparse
import numpy as np
import xarray as xr

import estimation_quality_check as e
import count_replaced_values as c
<<<<<<< HEAD

import settings as s
=======
>>>>>>> 8828a153


def main():

    parser = argparse.ArgumentParser()
    parser.add_argument("tile")
    parser.add_argument("variable_hour")
    args = parser.parse_args()

    tile = args.tile 
    variable_hour = args.variable_hour  #e.g tas0 or hurs
    variable = ''.join(i for i in variable_hour if not i.isdigit())
 
 
    ## check if enough land-cells were processed by comparing number of files with number of land cells
    lsm_file = s.input_dir / f"landmask_{tile}.nc"
    lsm = xr.load_dataset(lsm_file)
    nbr_landcells = lsm["area_European_01min"].count().values.tolist()
    print(f"{tile}, {variable_hour}: {nbr_landcells} Land cells in lsm" )

<<<<<<< HEAD
    #ts_dir = Path(f"/p/projects/ou/rd3/dmcci/basd_era5-land_to_efas-meteo/attrici_output_anna/storage/{tile}/attrici_03_era5_t{tile}_{variable_hour}_rechunked/timeseries/")
    ts_dir = Path(f"/p/tmp/dominikp/attrici/{tile}/attrici_03_era5_t{tile}_{variable_hour}_rechunked/timeseries/")
    print("Searching in",ts_dir)
=======
    ts_dir = Path(f"/p/projects/ou/rd3/dmcci/basd_era5-land_to_efas-meteo/attrici_output_anna/storage/{tile}/attrici_03_era5_t{tile}_{variable_hour}_rechunked/timeseries/")
>>>>>>> 8828a153
    nbr_files = e.count_files_in_directory(ts_dir, ".h5")
      
    if nbr_files == 0: # if files stored in tmp folder
        ts_dir = Path(f"/p/tmp/annabu/projects/attrici/output/{tile}/attrici_03_era5_t{tile}_{variable_hour}_rechunked/timeseries/")
<<<<<<< HEAD
        print("Searching in",ts_dir)
=======
>>>>>>> 8828a153
        nbr_files = e.count_files_in_directory(ts_dir, ".h5")
  
    assert  nbr_files == nbr_landcells , f"{nbr_files} number of timeseries files <-> {nbr_landcells} number of land cells"   
    
<<<<<<< HEAD
    
    ## ckeck for empty trace or timeseries file, due that some folders were moved by "rsync" but with --partial flag
    ts_files = ts_dir.rglob(f"*.h5")
    assert all([os.stat(file).st_size != 0  for file in ts_files]),  f"empty files exists in {ts_dir}"
    
=======
    
    ## ckeck for empty trace or timeseries file, due that some folders were moved by "rsync" but with --partial flag
    ts_files = ts_dir.rglob(f"*.h5")
    assert all([os.stat(file).st_size != 0  for file in ts_files]),  f"empty files exists in {ts_dir}"
    
>>>>>>> 8828a153
    trace_dir = ts_dir.parent / "traces"
    trace_files = trace_dir.rglob(f"lon*")
    assert all([os.stat(file).st_size != 0  for file in trace_files]),  f"empty files exists in {trace_dir}"   
    
    
    ## check amount of failing cells
    failing_cells = ts_dir.parent / "./failing_cells.log"
    with open(failing_cells, "r") as f:
         nbr_failcells = sum(1 for _ in f)

    assert nbr_failcells == 0 , f"failing cells in tile: {tile}, variable: {variable_hour}"
        
  
    print("Passed all sanity checks")
  
  
if __name__ == "__main__":
    main()
    <|MERGE_RESOLUTION|>--- conflicted
+++ resolved
@@ -11,11 +11,7 @@
 
 import estimation_quality_check as e
 import count_replaced_values as c
-<<<<<<< HEAD
-
 import settings as s
-=======
->>>>>>> 8828a153
 
 
 def main():
@@ -36,38 +32,23 @@
     nbr_landcells = lsm["area_European_01min"].count().values.tolist()
     print(f"{tile}, {variable_hour}: {nbr_landcells} Land cells in lsm" )
 
-<<<<<<< HEAD
     #ts_dir = Path(f"/p/projects/ou/rd3/dmcci/basd_era5-land_to_efas-meteo/attrici_output_anna/storage/{tile}/attrici_03_era5_t{tile}_{variable_hour}_rechunked/timeseries/")
     ts_dir = Path(f"/p/tmp/dominikp/attrici/{tile}/attrici_03_era5_t{tile}_{variable_hour}_rechunked/timeseries/")
     print("Searching in",ts_dir)
-=======
-    ts_dir = Path(f"/p/projects/ou/rd3/dmcci/basd_era5-land_to_efas-meteo/attrici_output_anna/storage/{tile}/attrici_03_era5_t{tile}_{variable_hour}_rechunked/timeseries/")
->>>>>>> 8828a153
     nbr_files = e.count_files_in_directory(ts_dir, ".h5")
       
     if nbr_files == 0: # if files stored in tmp folder
         ts_dir = Path(f"/p/tmp/annabu/projects/attrici/output/{tile}/attrici_03_era5_t{tile}_{variable_hour}_rechunked/timeseries/")
-<<<<<<< HEAD
         print("Searching in",ts_dir)
-=======
->>>>>>> 8828a153
         nbr_files = e.count_files_in_directory(ts_dir, ".h5")
   
     assert  nbr_files == nbr_landcells , f"{nbr_files} number of timeseries files <-> {nbr_landcells} number of land cells"   
     
-<<<<<<< HEAD
     
     ## ckeck for empty trace or timeseries file, due that some folders were moved by "rsync" but with --partial flag
     ts_files = ts_dir.rglob(f"*.h5")
     assert all([os.stat(file).st_size != 0  for file in ts_files]),  f"empty files exists in {ts_dir}"
     
-=======
-    
-    ## ckeck for empty trace or timeseries file, due that some folders were moved by "rsync" but with --partial flag
-    ts_files = ts_dir.rglob(f"*.h5")
-    assert all([os.stat(file).st_size != 0  for file in ts_files]),  f"empty files exists in {ts_dir}"
-    
->>>>>>> 8828a153
     trace_dir = ts_dir.parent / "traces"
     trace_files = trace_dir.rglob(f"lon*")
     assert all([os.stat(file).st_size != 0  for file in trace_files]),  f"empty files exists in {trace_dir}"   
