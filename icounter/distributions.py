import numpy as np
from scipy import stats
import pymc3 as pm



class Distribution(object):
    def __init__(self):

        print(f"Using {type(self).__name__} distribution model.")

    def resample_missing(self, trace, df, subtrace, model, progressbar):
        trace_for_qm = trace[-subtrace:]
        if trace[self.params[0]].shape[1] < df.shape[0]:
            print("Trace is not complete due to masked data. Resample missing.")
            print(
                "Trace length:", trace[self.params[0]].shape[1], "Dataframe length", df.shape[0]
            )

            with model:
                # use all data for the model specific data-inputs
                # if input is available in the model
                input_vars = {
                    "gmt": "gmt_scaled",
                    "gmtv": "gmt_scaled",
                    "xf0": "mode_0_",
                    "xf0v": "mode_0_"
                }
                for key, df_key in input_vars.items():
                    try:
                        pm.set_data({key: df[df_key].values})
                        print(f'replaced {key} in model with full data-set')
                    except KeyError:
                        pass

                trace_for_qm = pm.sample_posterior_predictive(
                    trace[-subtrace:],
                    samples=subtrace,
                    var_names=["obs"] + self.params,
                    progressbar=progressbar,
                )
        return trace_for_qm


class Normal(Distribution):
    def __init__(self):
        super(Normal, self).__init__()
<<<<<<< HEAD
        self.parameter_bounds = {"mu": [None, None], "sigma": [0, None]}
=======
        self.params = ["mu", "sigma"]
        self.parameter_bounds = {"mu":[None,None], "sigma":[0,None]}
>>>>>>> 671cb0e5

    def quantile_mapping(self, d, y_scaled):

        """
        specific for normally distributed variables.
        """
        quantile = stats.norm.cdf(y_scaled, loc=d["mu"], scale=d["sigma"])
        x_mapped = stats.norm.ppf(quantile, loc=d["mu_ref"], scale=d["sigma_ref"])

        return x_mapped


class BernoulliGamma(Distribution):
    def __init__(self):
        super(BernoulliGamma, self).__init__()
<<<<<<< HEAD
        self.parameter_bounds = {"pbern": [0, 1], "mu": [0, None], "sigma": [0, None]}
=======
        self.params = ["mu", "sigma", "pbern"]
        self.parameter_bounds = {"pbern":[0,1], "mu":[0,None], "sigma":[0,None]}
>>>>>>> 671cb0e5

    def quantile_mapping(self, d, y_scaled):

        """ Needs a thorough description of QM for BernoulliGamma """

        def bgamma_cdf(d, y_scaled):

            quantile = d["pbern"] + (1 - d["pbern"]) * stats.gamma.cdf(
                y_scaled,
                d["mu"] ** 2.0 / d["sigma"] ** 2.0,
                scale=d["sigma"] ** 2.0 / d["mu"],
            )
            return quantile

        def bgamma_ppf(d, quantile):

            x_mapped = stats.gamma.ppf(
                (quantile - d["pbern_ref"]) / (1 - d["pbern_ref"]),
                d["mu_ref"] ** 2.0 / d["sigma_ref"] ** 2.0,
                scale=d["sigma_ref"] ** 2.0 / d["mu_ref"],
            )

            return x_mapped

        # make it a numpy array, so we can compine smoothly with d data frame.
        y_scaled = y_scaled.values.copy()
        dry_day = np.isnan(y_scaled)
        # FIXME: have this zero precip at dry day fix earlier (in const.py for example)
        y_scaled[dry_day] = 0
        quantile = bgamma_cdf(d, y_scaled)

        # case of p smaller p'
        # the probability of a dry day is higher in the counterfactual day
        # than in the historical day. We need to create dry days.
        drier_cf = d["pbern_ref"] > d["pbern"]
        wet_to_wet = quantile > d["pbern_ref"]  # False on dry day (NA in y_scaled)
        # if the quantile of the observed rain is high enough, keep day wet
        # and use normal quantile mapping
        do_normal_qm_0 = np.logical_and(drier_cf, wet_to_wet)
        print("normal qm for higher cfact dry probability:", do_normal_qm_0.sum())
        cfact = np.zeros(len(y_scaled))
        cfact[do_normal_qm_0] = bgamma_ppf(d, quantile)[do_normal_qm_0]
        # else: make it a dry day with zero precip (from np.zeros)

        # case of p' smaller p
        # the probability of a dry day is lower in the counterfactual day
        # than in the historical day. We need to create wet days.
        wetter_cf = ~drier_cf
        wet_day = ~dry_day
        # wet days stay wet, and are normally quantile mapped
        do_normal_qm_1 = np.logical_and(wetter_cf, wet_day)
        print("normal qm for higher cfact wet probability:", do_normal_qm_1.sum())
        cfact[do_normal_qm_1] = bgamma_ppf(d, quantile)[do_normal_qm_1]
        # some dry days need to be made wet. take a random quantile from
        # the quantile range that was dry days before
        random_dry_day_q = np.random.rand(len(d)) * d["pbern"]
        map_to_wet = random_dry_day_q > d["pbern_ref"]
        # map these dry days to wet, which are not dry in obs and
        # wet in counterfactual
        randomly_map_to_wet = np.logical_and(~do_normal_qm_1, map_to_wet)
        cfact[randomly_map_to_wet] = bgamma_ppf(d, quantile)[randomly_map_to_wet]
        # else: leave zero (from np.zeros)
        print("Days originally dry:", dry_day.sum())
        print("Days made wet:", randomly_map_to_wet.sum())
        print("Days in cfact dry:", (cfact == 0).sum())
        print(
            "Total days:",
            (cfact == 0).sum()
            + randomly_map_to_wet.sum()
            + do_normal_qm_0.sum()
            + do_normal_qm_1.sum(),
        )

        return cfact


class Beta(Distribution):

    pass


class Rice(Distribution):

    pass


class Weibull(Distribution):

    pass<|MERGE_RESOLUTION|>--- conflicted
+++ resolved
@@ -1,7 +1,6 @@
 import numpy as np
 from scipy import stats
 import pymc3 as pm
-
 
 
 class Distribution(object):
@@ -43,14 +42,11 @@
 
 
 class Normal(Distribution):
+
     def __init__(self):
         super(Normal, self).__init__()
-<<<<<<< HEAD
+        self.params = ["mu", "sigma"]
         self.parameter_bounds = {"mu": [None, None], "sigma": [0, None]}
-=======
-        self.params = ["mu", "sigma"]
-        self.parameter_bounds = {"mu":[None,None], "sigma":[0,None]}
->>>>>>> 671cb0e5
 
     def quantile_mapping(self, d, y_scaled):
 
@@ -66,12 +62,8 @@
 class BernoulliGamma(Distribution):
     def __init__(self):
         super(BernoulliGamma, self).__init__()
-<<<<<<< HEAD
+        self.params = ["mu", "sigma", "pbern"]
         self.parameter_bounds = {"pbern": [0, 1], "mu": [0, None], "sigma": [0, None]}
-=======
-        self.params = ["mu", "sigma", "pbern"]
-        self.parameter_bounds = {"pbern":[0,1], "mu":[0,None], "sigma":[0,None]}
->>>>>>> 671cb0e5
 
     def quantile_mapping(self, d, y_scaled):
 
