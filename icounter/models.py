import numpy as np
import pymc3 as pm
from scipy import stats
import pandas as pd
import theano.tensor as tt
import icounter.logistic as l
import icounter.distributions


<<<<<<< HEAD
def det_dot(a, b):
    """
    The theano dot product and NUTS sampler don't work with large matrices?
    :param a: (np matrix)
    :param b: (theano vector)
    """
    return (a * b[None, :]).sum(axis=-1)

class PrecipitationLongterm(icounter.distributions.BernoulliGamma):
=======
class Precipitation():
    def resample_missing(self, trace, df, subtrace, model, progressbar):
        trace_for_qm = trace[-subtrace:]
        if trace["mu"].shape[1] < df.shape[0]:
            print("Trace is not complete due to masked data. Resample missing.")
            print(
                "Trace length:", trace["mu"].shape[1], "Dataframe length", df.shape[0]
            )

            with model:
                pm.set_data({"gmt": df["gmt_scaled"].values})
                pm.set_data({"gmtv": df["gmt_scaled"].values})
                trace_for_qm = pm.sample_posterior_predictive(
                    trace[-subtrace:],
                    samples=subtrace,
                    var_names=["obs", "mu", "sigma", "pbern"],
                    progressbar=progressbar,
                )
        return trace_for_qm


class PrecipitationLongterm(icounter.distributions.BernoulliGamma, Precipitation):
>>>>>>> 72c31423

    """ Influence of GMT is modelled through the parameters of the Gamma
    distribution. Example: precipitation """

    def __init__(self, modes):
        super(PrecipitationLongterm, self).__init__()
        self.modes = modes
        self.test = False

    def setup(self, df_subset):

        model = pm.Model()

        with model:

            # dropna to make sampling possible for the precipitation amounts.
            df_valid = df_subset.dropna(axis=0, how="any")
            gmt = pm.Data("gmt", df_subset["gmt_scaled"].values)
            gmtv = pm.Data("gmtv", df_valid["gmt_scaled"].values)

            # b is in the interval (0,2)
            b = pm.Beta(
                "pbern_b", alpha=2, beta=2
            )  # beta(2, 2) is symmetric with mode at 0.5 b is in
            # a is in the interval (-b,1-b)
            a = tt.sub(pm.Beta("pbern_a", alpha=2, beta=2), b)
            # pbern is in the interval (0,1)
            pbern = a * gmt + b  # pbern is a linear model of gmt
            pbern = pm.Deterministic(
                "pbern", pbern
            )

            # b_mu is in the interval (0,inf)
            b_mu = pm.Exponential("b_mu", lam=1)
            # a_mu in (-b, inf)
            a_mu = pm.Deterministic("a_mu", pm.Exponential("am", lam=1) - b_mu)
            mu = pm.Deterministic("mu", a_mu * gmtv + b_mu)  # in (0, inf)

            # should be same for b and a, so that a is symmetric around zero
            lam = 1
            # b_sigma is in the interval (0,inf)
            b_sigma = pm.Exponential("b_sigma", lam=lam)
            # a_sigma is in the interval (-b, inf), mode at 0
            a_sigma = pm.Deterministic(
                "a_sigma", tt.sub(pm.Exponential("as", lam=lam), b_sigma)
            )
            # sigma in (0, inf)
            sigma = pm.Deterministic("sigma", a_sigma * gmtv + b_sigma)

            if not self.test:
                pm.Bernoulli(
                    "bernoulli", p=pbern, observed=df_subset["is_dry_day"].astype(int)
                )
                pm.Gamma("obs", mu=mu, sigma=sigma, observed=df_valid["y_scaled"])

        return model


class Tas():
    def resample_missing(self, trace, df, subtrace, model, progressbar):
        trace_for_qm = trace[-subtrace:]
        if trace["mu"].shape[1] < df.shape[0]: # is this even required for tas?
            print("Trace is not complete due to masked data. Resample missing.")
            print(
                "Trace length:", trace["mu"].shape[1], "Dataframe length", df.shape[0]
            )

            with model:
                pm.set_data({"gmt": df["gmt_scaled"].values})
                trace_for_qm = pm.sample_posterior_predictive(
                    trace[-subtrace:],
                    samples=subtrace,
                    var_names=["obs", "mu", "sigma"],
                    progressbar=progressbar,
                )
        return trace_for_qm


class TasLongterm(icounter.distributions.Normal, Tas):

    """ Influence of GMT is modelled through a shift of
    mu and sigma parameters in a Normal distribution.
    """
    def __init__(self, modes):
        super(TasLongterm, self).__init__()
        self.modes = modes

    def setup(self, df_subset):

        model = pm.Model()

        with model:
            df_valid = df_subset.dropna(axis=0, how="any")
            gmtv = pm.Data("gmt", df_valid["gmt_scaled"].values)

            # b_mu is in the interval (-inf,inf)
            b_mu = pm.Normal("b_mu", mu=0.5, sigma=1)
            # a_mu in (-inf, inf)
            a_mu = pm.Normal("a_mu", mu=0, sigma=1)
            # in (-inf, inf)
            mu = pm.Deterministic("mu", a_mu * gmtv + b_mu)

            # should be same for b and a, so that a is symmetric around zero
            lam = 1
            # b_sigma is in the interval (0,inf)
            b_sigma = pm.Exponential("b_sigma", lam=lam)
            # a_sigma is in the interval (-b, inf), mode at 0
            a_sigma = pm.Deterministic(
                "a_sigma", tt.sub(pm.Exponential("as", lam=lam), b_sigma)
            )
            # sigma in (0, inf)
            sigma = pm.Deterministic("sigma", a_sigma * gmtv + b_sigma)

            pm.Normal("obs", mu=mu, sigma=sigma, observed=df_valid["y_scaled"])

        return model




class TasCycle(icounter.distributions.Normal):

    """ Influence of GMT is modelled through a shift of
    mu and sigma parameters in a Normal distribution.
    """
    def __init__(self, modes):
        super(TasCycle, self).__init__()
        self.modes = modes
        self.test = False

    def setup(self, df_subset):

        model = pm.Model()

        with model:
            # FIXME: We can assume that all tas values are valid i think,
            # so use df_subset directly.
            df_valid = df_subset.dropna(axis=0, how="any")
            gmtv = pm.Data("gmt", df_valid["gmt_scaled"].values)
            xf0 = pm.Data("xf0", df_valid.filter(like="mode_0_").values)

            # b_mu is in the interval (-inf,inf)
            b_mu = pm.Normal("b_mu", mu=0.5, sigma=1)
            # a_mu in (-inf, inf)
            a_mu = pm.Normal("a_mu", mu=0, sigma=1)

            yearly_mu = pm.Normal("yearly_mu", mu=0.0, sd=1.0, shape=xf0.dshape[1])
            # in (-inf, inf)
            mu = pm.Deterministic("mu", a_mu * gmtv + b_mu + det_dot(xf0, yearly_mu))

            # should be same for b and a, so that a is symmetric around zero
            lam = 1
            # b_sigma is in the interval (0,inf)
            b_sigma = pm.Exponential("b_sigma", lam=lam)
            yearly_sigma = pm.Exponential("yearly_sigma", lam=lam, shape=xf0.dshape[1])
            ys = det_dot(xf0, yearly_sigma)
            # a_sigma is in the interval (-b_sigma - ys, inf), mode at 0
            a_sigma = pm.Deterministic(
                "a_sigma", pm.Exponential("as", lam=lam) - b_sigma)

            # sigma in (0, inf)
            sigma = pm.Deterministic("sigma", a_sigma * gmtv + b_sigma + ys)

            if not self.test:
                pm.Normal("obs", mu=mu, sigma=sigma, observed=df_valid["y_scaled"])

        return model

    def resample_missing(self, trace, df, subtrace, model, progressbar):
        trace_for_qm = trace[-subtrace:]
        if trace["mu"].shape[1] < df.shape[0]: # is this even required for tas?
            print("Trace is not complete due to masked data. Resample missing.")
            print(
                "Trace length:", trace["mu"].shape[1], "Dataframe length", df.shape[0]
            )

            with model:
                pm.set_data({"gmt": df["gmt_scaled"].values,
                    "xf0": df.filter(like="mode_0_").values})

                trace_for_qm = pm.sample_posterior_predictive(
                    trace[-subtrace:],
                    samples=subtrace,
                    var_names=["obs", "mu", "sigma"],
                    progressbar=progressbar,
                )
            print ("Done with Resampling.")

        return trace_for_qm



class Beta(object):

    """ Influence of GMT is modelled through the influence of on the alpha parameter
    of a Beta distribution. Beta parameter is assumed free of a trend. """

    def __init__(self, modes, sigma_model):

        self.modes = modes
        self.sigma_model = sigma_model
        self.vars_to_estimate = [
            "alpha_intercept",
            "alpha_slope",
            "alpha_yearly",
            "alpha_trend",
            "beta_intercept",
            "beta_slope",
            "beta_yearly",
            "beta_trend",
        ]

        print("Using Beta distribution model.")

    def setup(self, gmt_valid, x_fourier, observed):

        model = pm.Model()

        with model:

            gmt = pm.Data("gmt", gmt_valid)
            xf0 = pm.Data("xf0", x_fourier[0])
            xf1 = pm.Data("xf1", x_fourier[1])
            xf2 = pm.Data("xf2", x_fourier[2])
            xf3 = pm.Data("xf3", x_fourier[3])
            alpha_intercept = pm.Lognormal("alpha_intercept", mu=4, sigma=1.6)
            alpha_slope = pm.Normal("alpha_slope", mu=0, sigma=2.0)
            alpha_yearly = pm.Normal(
                "alpha_yearly", mu=0.0, sd=5.0, shape=2 * self.modes[0]
            )
            alpha_trend = pm.Normal(
                "alpha_trend", mu=0.0, sd=2.0, shape=2 * self.modes[1]
            )
            # alpha_intercept * logistic(gmt,yearly_cycle), strictly positive
            alpha = pm.Deterministic(
                "alpha",
                alpha_intercept
                / (
                    1
                    + tt.exp(
                        -1
                        * (
                            alpha_slope * gmt
                            + det_dot(xf0, alpha_yearly)
                            + gmt * det_dot(xf1, alpha_trend)
                        )
                    )
                ),
            )

            beta_intercept = pm.Lognormal("beta_intercept", mu=4, sigma=1.6)
            beta_slope = pm.Normal("beta_slope", mu=0, sigma=2.0)
            beta_yearly = pm.Normal(
                "beta_yearly", mu=0.0, sd=5.0, shape=2 * self.modes[2]
            )
            beta_trend = pm.Normal(
                "beta_trend", mu=0.0, sd=2.0, shape=2 * self.modes[3]
            )
            # beta_intercept * logistic(gmt,yearly_cycle), strictly positive
            beta = pm.Deterministic(
                "beta",
                beta_intercept
                / (
                    1
                    + tt.exp(
                        -1
                        * (
                            beta_slope * gmt
                            + det_dot(xf2, beta_yearly)
                            + gmt * det_dot(xf3, beta_trend)
                        )
                    )
                ),
            )

            # sg_intercept = pm.Lognormal("sg_intercept", mu=0, sigma=1.0)
            # sg_yearly = pm.Normal(
            #         "sg_yearly", mu=0.0, sd=5.0, shape=2 * self.modes[2]
            #     )
            # sg_intercept * logistic(gmt,yearly_cycle), strictly positive
            # sigma = pm.Beta("sigma", mu=0.5, sigma=0.2)
            # mu = pm.Beta("mu", mu=0.5, sigma=0.2)

            # kappa = mu * (1 - mu) / sigma**2. - 1.

            # alpha = pm.Deterministic("alpha",mu*kappa)
            # beta = pm.Deterministic("beta",(1.-mu)*kappa)
            mu = pm.Deterministic("mu", alpha / (alpha + beta))
            sigma = pm.Deterministic(
                "sigma",
                (alpha * beta / ((alpha + beta) ** 2 * (alpha + beta + 1))) ** 0.5,
            )

            pm.Beta("obs", alpha=alpha, beta=beta, observed=observed)

        return model

    def pm_sigma1(self, sg_intercept, xf2, sg_yearly):

        return sg_intercept / (1 + tt.exp(-1 * det_dot(xf2, sg_yearly)))

    def quantile_mapping(self, d, y_scaled):

        """
        specific for normally distributed variables. Mapping done for each day.
        """
        alpha = d["mu"] ** 2 * ((1 - d["mu"]) / d["sigma"] ** 2 - 1 / d["mu"])
        alpha_ref = d["mu_ref"] ** 2 * (
            (1 - d["mu_ref"]) / d["sigma_ref"] ** 2 - 1 / d["mu_ref"]
        )

        beta = alpha * (1 / d["mu"] - 1)
        beta_ref = alpha_ref * (1 / d["mu_ref"] - 1)

        quantile = stats.beta.cdf(y_scaled, alpha, beta)
        x_mapped = stats.beta.ppf(quantile, alpha_ref, beta_ref)

        return x_mapped


class Weibull(object):

    """ Influence of GMT is modelled through the influence of on the shape (alpha) parameter
    of a Weibull distribution. Beta parameter is assumed free of a trend. """

    def __init__(self, modes=3):

        # TODO: allow this to be changed by argument to __init__
        self.modes = modes
        self.mu_intercept = 0.0
        self.sigma_intercept = 1.0
        self.mu_slope = 0.0
        self.sigma_slope = 1.0
        self.smu = 0
        self.sps = 1.0
        self.stmu = 0
        self.stps = 1.0

        self.vars_to_estimate = [
            "slope",
            "intercept",
            "beta",
            "beta_yearly",
            "beta_trend",
        ]

        print("Using Weibull distribution model.")

    def setup(self, regressor, x_fourier, observed):

        model = pm.Model()

        with model:
            slope = pm.Normal("slope", mu=self.mu_slope, sigma=self.sigma_slope)
            intercept = pm.Normal(
                "intercept", mu=self.mu_intercept, sigma=self.sigma_intercept
            )
            beta = pm.Lognormal("beta", mu=2, sigma=1)

            beta_yearly = pm.Normal(
                "beta_yearly", mu=self.smu, sd=self.sps, shape=2 * self.modes
            )
            beta_trend = pm.Normal(
                "beta_trend", mu=self.stmu, sd=self.stps, shape=2 * self.modes
            )

            log_param_gmt = tt.exp(
                intercept
                + slope * regressor
                + det_dot(x_fourier, beta_yearly)
                + (regressor * det_dot(x_fourier, beta_trend))
            )

            pm.Weibull("obs", alpha=log_param_gmt, beta=beta, observed=observed)

        return model

    def quantile_mapping(self, trace, regressor, x_fourier, date_index, x):

        """
        specific for variables with two bounds, approximately following a
        Weibull distribution.
        """

        df_log = get_gmt_parameter(trace, regressor, x_fourier, date_index)

        beta = trace["beta"].mean()

        quantile = stats.weibull_min.cdf(x, np.exp(df_log["param_gmt"]), scale=beta)
        x_mapped = stats.weibull_min.ppf(
            quantile, np.exp(df_log["param_gmt_ref"]), scale=beta
        )

        return x_mapped


class Rice(object):

    """ Influence of GMT is modelled through shift in the non-concentrality (nu) parameter
    of a Rice distribution.
    This is useful for normally distributed variables with a lower boundary ot x=0.
    Sigma parameter is assumed free of a trend. """

    def __init__(self, modes, sigma_model):

        self.modes = modes
        self.sigma_model = sigma_model
        self.vars_to_estimate = [
            "alpha_intercept",
            "alpha_slope",
            "alpha_yearly",
            "alpha_trend",
            "beta_intercept",
            "beta_slope",
            "beta_yearly",
            "beta_trend",
        ]

        print("Using Rice distribution model.")

    def setup(self, gmt_valid, x_fourier, observed):

        model = pm.Model()

        with model:

            gmt = pm.Data("gmt", gmt_valid)
            xf0 = pm.Data("xf0", x_fourier[0])
            xf1 = pm.Data("xf1", x_fourier[1])
            xf2 = pm.Data("xf2", x_fourier[2])
            xf3 = pm.Data("xf3", x_fourier[3])
            nu_intercept = pm.Lognormal("nu_intercept", mu=4, sigma=1.6)
            nu_slope = pm.Normal("nu_slope", mu=0, sigma=2.0)
            nu_yearly = pm.Normal("nu_yearly", mu=0.0, sd=5.0, shape=2 * self.modes[0])
            nu_trend = pm.Normal("nu_trend", mu=0.0, sd=2.0, shape=2 * self.modes[1])
            # alpha_intercept * logistic(gmt,yearly_cycle), strictly positive
            nu = pm.Deterministic(
                "mu",
                nu_intercept
                / (
                    1
                    + tt.exp(
                        -1
                        * (
                            nu_slope * gmt
                            + det_dot(xf0, nu_yearly)
                            + gmt * det_dot(xf1, nu_trend)
                        )
                    )
                ),
            )

            sigma_intercept = pm.Lognormal("sigma_intercept", mu=4, sigma=1.6)
            sigma_slope = pm.Normal("sigma_slope", mu=0, sigma=2.0)
            sigma_yearly = pm.Normal(
                "sigma_yearly", mu=0.0, sd=5.0, shape=2 * self.modes[2]
            )
            sigma_trend = pm.Normal(
                "sigma_trend", mu=0.0, sd=2.0, shape=2 * self.modes[3]
            )
            # sigma_intercept * logistic(gmt,yearly_cycle), strictly positive
            sigma = pm.Deterministic(
                "sigma",
                sigma_intercept
                / (
                    1
                    + tt.exp(
                        -1
                        * (
                            sigma_slope * gmt
                            + det_dot(xf2, sigma_yearly)
                            + gmt * det_dot(xf3, sigma_trend)
                        )
                    )
                ),
            )

            pm.Rice("obs", nu=nu, sigma=sigma, observed=observed)

        return model

    def quantile_mapping(self, d, y_scaled):

        """
        specific for normally distributed variables. Mapping done for each day.
        """
        quantile = stats.rice.cdf(y_scaled, b=d["mu"] / d["sigma"], scale=d["sigma"])
        x_mapped = stats.rice.ppf(
            quantile, b=d["mu_ref"] / d["sigma_ref"], scale=d["sigma_ref"]
        )

        return x_mapped<|MERGE_RESOLUTION|>--- conflicted
+++ resolved
@@ -6,8 +6,6 @@
 import icounter.logistic as l
 import icounter.distributions
 
-
-<<<<<<< HEAD
 def det_dot(a, b):
     """
     The theano dot product and NUTS sampler don't work with large matrices?
@@ -16,8 +14,6 @@
     """
     return (a * b[None, :]).sum(axis=-1)
 
-class PrecipitationLongterm(icounter.distributions.BernoulliGamma):
-=======
 class Precipitation():
     def resample_missing(self, trace, df, subtrace, model, progressbar):
         trace_for_qm = trace[-subtrace:]
@@ -40,7 +36,6 @@
 
 
 class PrecipitationLongterm(icounter.distributions.BernoulliGamma, Precipitation):
->>>>>>> 72c31423
 
     """ Influence of GMT is modelled through the parameters of the Gamma
     distribution. Example: precipitation """
@@ -161,7 +156,7 @@
 
 
 
-class TasCycle(icounter.distributions.Normal):
+class TasCycle(icounter.distributions.Normal, Tas):
 
     """ Influence of GMT is modelled through a shift of
     mu and sigma parameters in a Normal distribution.
