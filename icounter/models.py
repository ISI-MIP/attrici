--- conflicted
+++ resolved
@@ -7,7 +7,6 @@
 import icounter.distributions
 
 
-<<<<<<< HEAD
 def det_dot(a, b):
     """
     The theano dot product and NUTS sampler don't work with large matrices?
@@ -17,42 +16,7 @@
     return (a * b[None, :]).sum(axis=-1)
 
 
-class Precipitation:
-
-    # FIXME: I wonder if our class concept is the right solution. A class
-    # with nothing, but one method?
-
-    def resample_missing(self, trace, df, subtrace, model, progressbar):
-        trace_for_qm = trace[-subtrace:]
-        if trace["mu"].shape[1] < df.shape[0]:
-            print("Trace is not complete due to masked data. Resample missing.")
-            print(
-                "Trace length:", trace["mu"].shape[1], "Dataframe length", df.shape[0]
-            )
-
-            with model:
-                pm.set_data({"gmt": df["gmt_scaled"].values})
-                pm.set_data({"gmtv": df["gmt_scaled"].values})
-                # only if available
-                try:
-                    pm.set_data({"xf0": df.filter(like="mode_0_").values})
-                    pm.set_data({"xf0v": df.filter(like="mode_0_").values})
-                except KeyError:
-                    pass
-
-                trace_for_qm = pm.sample_posterior_predictive(
-                    trace[-subtrace:],
-                    samples=subtrace,
-                    var_names=["obs", "mu", "sigma", "pbern"],
-                    progressbar=progressbar,
-                )
-        return trace_for_qm
-
-
-class PrecipitationLongterm(icounter.distributions.BernoulliGamma, Precipitation):
-=======
 class PrecipitationLongterm(icounter.distributions.BernoulliGamma):
->>>>>>> 671cb0e5
 
     """ Influence of GMT is modelled through the parameters of the Gamma
     distribution. Example: precipitation """
@@ -113,8 +77,7 @@
         return model
 
 
-<<<<<<< HEAD
-class PrecipitationLongtermRelu(icounter.distributions.BernoulliGamma, Precipitation):
+class PrecipitationLongtermRelu(icounter.distributions.BernoulliGamma):
 
     """ Influence of GMT is modelled through the parameters of the Gamma
     distribution. Example: precipitation """
@@ -167,9 +130,7 @@
 
         return model
 
-class PrecipitationLongtermYearlycycle(
-    icounter.distributions.BernoulliGamma, Precipitation
-):
+class PrecipitationLongtermYearlycycle(icounter.distributions.BernoulliGamma):
     def __init__(self, modes):
         super(PrecipitationLongtermYearlycycle, self).__init__()
         self.modes = modes
@@ -250,34 +211,7 @@
         return model
 
 
-class Tas:
-    def resample_missing(self, trace, df, subtrace, model, progressbar):
-        trace_for_qm = trace[-subtrace:]
-        if trace["mu"].shape[1] < df.shape[0]:  # is this even required for tas?
-            print("Trace is not complete due to masked data. Resample missing.")
-            print(
-                "Trace length:", trace["mu"].shape[1], "Dataframe length", df.shape[0]
-            )
-
-            with model:
-                pm.set_data({"gmt": df["gmt_scaled"].values})
-                try:
-                    pm.set_data({"xf0": df.filter(like="mode_0_").values})
-                except KeyError:
-                    pass
-                trace_for_qm = pm.sample_posterior_predictive(
-                    trace[-subtrace:],
-                    samples=subtrace,
-                    var_names=["obs", "mu", "sigma"],
-                    progressbar=progressbar,
-                )
-        return trace_for_qm
-
-
-class TasLongterm(icounter.distributions.Normal, Tas):
-=======
 class TasLongterm(icounter.distributions.Normal):
->>>>>>> 671cb0e5
 
     """ Influence of GMT is modelled through a shift of
     mu and sigma parameters in a Normal distribution.
@@ -318,7 +252,7 @@
         return model
 
 
-class TasCycle(icounter.distributions.Normal, Tas):
+class TasCycle(icounter.distributions.Normal):
 
     """ Influence of GMT is modelled through a shift of
     mu and sigma parameters in a Normal distribution.
@@ -371,7 +305,7 @@
         return model
 
 
-class TasCycleRelu(icounter.distributions.Normal, Tas):
+class TasCycleRelu(icounter.distributions.Normal):
 
     """ Influence of GMT is modelled through a shift of
     mu and sigma parameters in a Normal distribution.
