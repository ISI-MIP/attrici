--- conflicted
+++ resolved
@@ -26,12 +26,6 @@
                         help="latitude for which to plot the information")
     parser.add_argument("--lon", type=float,
                         help="longitude for which to plot the information")
-<<<<<<< HEAD
-    parser.add_argument("--mode", type=str,
-                        help="select mode in [dry_days, wet_days, wet_days_scaled, all] "
-                             "for the type of data to be plotted")
-=======
->>>>>>> ffc17fb3
     return parser
 
 
