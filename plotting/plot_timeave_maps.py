--- conflicted
+++ resolved
@@ -21,7 +21,6 @@
     ncd = nc.Dataset(get_path(data_dir, variable, dataset, runid, tag), "r")
 
     # Plotting
-<<<<<<< HEAD
     vmax=5e-6
     vmin=None if vmax is None else -vmax
     # define appropriate colorscheme for the given variable
@@ -30,42 +29,29 @@
     else:
         cmap = 'coolwarm'
 
-=======
-    vmax = 1e-5
-    vmin = None if vmax is None else -vmax
-    lati = 8
-    loni = 4
->>>>>>> 448d97b4
     # y are the original observations, cfact the counterfactual
     fig = plt.figure()
     for i, case in enumerate(["y", "cfact"]):
         data = ncd.variables[case][:]
         # last minus first 30 years
-        trend = data[-30 * 12 :, ::-1, ::1].mean(axis=0) - data[
-            0 : 30 * 12 :, ::-1, ::1
-        ].mean(axis=0)
+        trend = (data[-30 * 12:, ::-1, ::1].mean(axis=0) -
+                 data[0:30 * 12:, ::-1, ::1].mean(axis=0))
         # trend = (np.median(np.array(data[-30 * 12:, ::-1, ::1]), axis=0) -
         #          np.median(np.array(data[0:30 * 12:, ::-1, ::1]), axis=0))
 
         ax = plt.subplot(211 + i, projection=ccrs.PlateCarree(central_longitude=0.0))
         ax.coastlines()
-<<<<<<< HEAD
         img = ax.imshow(trend
                         , vmin=vmin, vmax=vmax
                         , extent=[-180, 180, -90, 90]
                         , cmap=cmap)
-=======
-        img = ax.imshow(
-            trend, vmin=vmin, vmax=vmax, extent=[-180, 180, -90, 90], cmap="RdBu"
-        )
->>>>>>> 448d97b4
         plt.colorbar(img, ax=ax, shrink=0.6)
         ax.grid()
         # ax.plot(loni, lati, "x", markersize=20, markeredgewidth=3, color="r",)
         plt.title(case)
 
     fig.tight_layout()
-    fig.savefig(figure_dir / Path("trend_map"+tag+".jpg"), dpi=80)
+    fig.savefig(figure_dir / Path(f"trend_map{tag}.jpg"), dpi=80)
 
 
 if __name__ == "__main__":
